--- conflicted
+++ resolved
@@ -26,7 +26,6 @@
 - change: Improved handling defaults for ONNX Dynamo when executing `nav.pacakge.optimize`
 - fix: Maintaining modules device in `nav.profile()`
 - fix: Add support for all precisions for TensorRT in `nav.profile()`
-<<<<<<< HEAD
 
 [//]: <> (put here on external component update with short summary what change or link to changelog)
 
@@ -43,8 +42,6 @@
       See its [support matrix](https://docs.nvidia.com/deeplearning/frameworks/support-matrix/index.html)
       for a detailed summary.
 
-=======
->>>>>>> 94fdcc1b
 
 
 ## 0.9.0
