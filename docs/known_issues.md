--- conflicted
+++ resolved
@@ -22,9 +22,5 @@
 - Dependencies between modules in optimized pipelines may lead to unexpected behavior and failure in Inplace Optimize
 - TensorRT might require manual installation of correct version of `nvidia-cudnn-cu12` package
 - ONNXRuntime 1.17.x does not support ONNX IR 10 (onnx ver 1.16.0)
-<<<<<<< HEAD
 - ONNXRuntime 1.17.x requires cuDNN 8.x
-- DistillBERT ONNX dynamo export does not support dynamic shapes
-=======
-- ONNXRuntime 1.17.x requires cuDNN 8.x
->>>>>>> 0c216e07
+- DistillBERT ONNX dynamo export does not support dynamic shapes