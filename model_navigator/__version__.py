--- conflicted
+++ resolved
@@ -12,8 +12,4 @@
 # See the License for the specific language governing permissions and
 # limitations under the License.
 # noqa: D100
-<<<<<<< HEAD
-__version__ = "0.4.1"
-=======
-__version__ = "0.5.0"
->>>>>>> bb3c0e69
+__version__ = "0.5.0"